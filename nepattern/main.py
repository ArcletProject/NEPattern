from __future__ import annotations

from collections.abc import Mapping as ABCMap
from collections.abc import MutableMapping as ABCMuMap
from collections.abc import MutableSequence as ABCMuSeq
from collections.abc import MutableSet as ABCMuSet
from collections.abc import Sequence as ABCSeq
from collections.abc import Set as ABCSet
from contextlib import suppress
from copy import deepcopy
from functools import lru_cache
import inspect
from types import FunctionType, LambdaType, MethodType
from typing import Any, ForwardRef, Literal, TypeVar, Union, runtime_checkable
from typing_extensions import Annotated, get_args, get_origin

from tarina.lang import lang

from .base import (
    ANY,
    NONE,
    DirectPattern,
    ForwardRefPattern,
    MappingPattern,
    RegexPattern,
    SequencePattern,
    SwitchPattern,
    UnionPattern,
)
from .context import all_patterns
from .core import BasePattern, MatchMode
from .util import CGenericAlias, CUnionType, GenericAlias, RawStr, TPattern

_Contents = (Union, CUnionType, Literal)


def _generic_parser(item: GenericAlias, extra: str) -> BasePattern:  # type: ignore
    origin = get_origin(item)
    if origin is Annotated:
        org, *meta = get_args(item)
        if not isinstance(_o := parser(org, extra), BasePattern):  # type: ignore  # pragma: no cover
            raise TypeError(_o)
        _arg = deepcopy(_o)
        _arg.alias = al[-1] if (al := [i for i in meta if isinstance(i, str)]) else _arg.alias
        _arg.validators.extend(i for i in meta if callable(i))
        return _arg
    if origin in _Contents:
        _args = {parser(t, extra) for t in get_args(item)}
        return (_args.pop() if len(_args) == 1 else UnionPattern(_args)) if _args else ANY
    if origin in (dict, ABCMap, ABCMuMap):
        if args := get_args(item):
            return MappingPattern(
                arg_key=parser(args[0], "ignore"),
                arg_value=parser(args[1], "allow"),
            )
        return MappingPattern(ANY, ANY)  # pragma: no cover
    _args = parser(args[0], "allow") if (args := get_args(item)) else ANY
    if origin in (ABCMuSeq, list):
        return SequencePattern(list, _args)
    if origin in (ABCSeq, tuple):
        return SequencePattern(tuple, _args)
    if origin in (ABCMuSet, ABCSet, set):
        return SequencePattern(set, _args)
    return BasePattern(mode=MatchMode.KEEP, origin=origin, alias=f"{repr(item).split('.')[-1]}", accepts=origin)  # type: ignore


def _typevar_parser(item: TypeVar):
    return BasePattern(mode=MatchMode.KEEP, origin=Any, alias=f"{item}"[1:], accepts=item)  # type: ignore


def _protocol_parser(item: type):
    if not getattr(item, "_is_runtime_protocol", True):  # pragma: no cover
        item = runtime_checkable(deepcopy(item))  # type: ignore
    return BasePattern(mode=MatchMode.KEEP, origin=Any, alias=f"{item}", accepts=item)


def parser(item: Any, extra: str = "allow") -> BasePattern:
    """对数类型的检查， 将一般数据类型转为 BasePattern 或者特殊类型"""
    if isinstance(item, BasePattern):
        return item
    with suppress(TypeError):
        if item and (pat := all_patterns().get(item, None)):
            return pat
<<<<<<< HEAD
    #with suppress(TypeError):
    if not inspect.isclass(item) and isinstance(item, (GenericAlias, CGenericAlias, CUnionType)):
        return _generic_parser(item, extra)
=======
    with suppress(TypeError):
        if isinstance(item, (GenericAlias, CGenericAlias, CUnionType)):
            return _generic_parser(item, extra)
>>>>>>> 1481ab5c
    if isinstance(item, TypeVar):
        return _typevar_parser(item)
    if getattr(item, "_is_protocol", False):
        return _protocol_parser(item)
    if isinstance(item, (FunctionType, MethodType, LambdaType)):
        if len((sig := inspect.signature(item)).parameters) not in (1, 2):  # pragma: no cover
            raise TypeError(f"{item} can only accept 1 or 2 argument")
        anno = list(sig.parameters.values())[-1].annotation
        return BasePattern(
            accepts=Any if anno == inspect.Signature.empty else anno,
            origin=(Any if sig.return_annotation == inspect.Signature.empty else sig.return_annotation),
            converter=item if len(sig.parameters) == 2 else lambda _, x: item(x),
            mode=MatchMode.TYPE_CONVERT,
        )
    if isinstance(item, TPattern):  # type: ignore
        return RegexPattern(item.pattern, alias=f"'{item.pattern}'")
    if isinstance(item, str):
        if item.startswith("re:"):
            pat = item[3:]
            return BasePattern(pat, MatchMode.REGEX_MATCH, alias=f"'{pat}'")
        if item.startswith("rep:"):
            pat = item[4:]
            return RegexPattern(pat, alias=f"'{pat}'")
        if "|" in item:
            names = item.split("|")
            return UnionPattern(all_patterns().get(i, i) for i in names if i)
        return DirectPattern(item)
    if isinstance(item, RawStr):
        return DirectPattern(item.value, alias=f"'{item.value}'")
    if isinstance(item, (list, tuple, set, ABCSeq, ABCMuSeq, ABCSet, ABCMuSet)):  # Args[foo, [123, int]]
        return UnionPattern(map(lambda x: parser(x) if inspect.isclass(x) else x, item))
    if isinstance(item, (dict, ABCMap, ABCMuMap)):
        return SwitchPattern(dict(item))
    if isinstance(item, ForwardRef):
        return ForwardRefPattern(item)
    if item is None or type(None) == item:
        return NONE
    if extra == "ignore":
        return ANY
    elif extra == "reject":
        raise TypeError(lang.require("nepattern", "validate_reject").format(target=item))
    return BasePattern.of(item) if inspect.isclass(item) else BasePattern.on(item)


class Bind:
    __slots__ = ()

    def __new__(cls, *args, **kwargs):  # pragma: no cover
        raise TypeError("Type Bind cannot be instantiated.")

    @classmethod
    @lru_cache(maxsize=None)
    def __class_getitem__(cls, params) -> BasePattern:
        if not isinstance(params, tuple) or len(params) < 2:
            raise TypeError("Bind[...] should be used with only two arguments (a type and an annotation).")
        if not (
            pattern := params[0] if isinstance(params[0], BasePattern) else all_patterns().get(params[0])
        ):
            raise ValueError("Bind[...] first argument should be a BasePattern.")
        if not all(callable(i) or isinstance(i, str) for i in params[1:]):
            raise TypeError("Bind[...] second argument should be a callable or str.")
        pattern = deepcopy(pattern)
        pattern.alias = al[0] if (al := [i for i in params[1:] if isinstance(i, str)]) else pattern.alias
        pattern.refresh()
        pattern.validators.extend(filter(callable, params[1:]))
        return pattern


__all__ = ["Bind", "parser"]<|MERGE_RESOLUTION|>--- conflicted
+++ resolved
@@ -81,15 +81,8 @@
     with suppress(TypeError):
         if item and (pat := all_patterns().get(item, None)):
             return pat
-<<<<<<< HEAD
-    #with suppress(TypeError):
-    if not inspect.isclass(item) and isinstance(item, (GenericAlias, CGenericAlias, CUnionType)):
+    if isinstance(item, (GenericAlias, CGenericAlias, CUnionType)):
         return _generic_parser(item, extra)
-=======
-    with suppress(TypeError):
-        if isinstance(item, (GenericAlias, CGenericAlias, CUnionType)):
-            return _generic_parser(item, extra)
->>>>>>> 1481ab5c
     if isinstance(item, TypeVar):
         return _typevar_parser(item)
     if getattr(item, "_is_protocol", False):
